"""
demo_secondary.py

Demonstration code handling a full verification secondary client.


Use:

import demo.demo_secondary as ds
ds.clean_slate() # Director and Primary should be listening first
ds.generate_signed_ecu_manifest()   # saved as ds.most_recent_signed_manifest
ds.submit_ecu_manifest_to_primary() # optionally takes different signed manifest


(Behind the scenes, that results in a few interactions, ultimately leading to:
      primary_ecu.register_ecu_manifest(
        ds.secondary_ecu.vin,
        ds.secondary_ecu.ecu_serial,
        nonce,
        manifest)



"""
from __future__ import print_function
from __future__ import unicode_literals
from io import open

import demo
import uptane
import uptane.common # for canonical key construction and signing
import uptane.clients.secondary as secondary
from uptane import GREEN, RED, YELLOW, ENDCOLORS
import tuf.keys
import tuf.repository_tool as rt
#import tuf.client.updater

import os # For paths and makedirs
import shutil # For copyfile
import time
import copy # for copying manifests before corrupting them during attacks
import json # for customizing the Secondary's pinnings file.
import canonicaljson

from six.moves import xmlrpc_client
from six.moves import xmlrpc_server

# Globals
CLIENT_DIRECTORY_PREFIX = 'temp_secondary' # name for this secondary's directory
client_directory = None
_vin = '111'
_ecu_serial = '22222'
_primary_host = demo.PRIMARY_SERVER_HOST
_primary_port = demo.PRIMARY_SERVER_DEFAULT_PORT
firmware_filename = 'secondary_firmware.txt'
current_firmware_fileinfo = {}
secondary_ecu = None
ecu_key = None
nonce = None

most_recent_signed_ecu_manifest = None


def clean_slate(
    use_new_keys=False,
    #client_directory_name=None,
    vin=_vin,
    ecu_serial=_ecu_serial,
    primary_host=None,
    primary_port=None):
  """
  """

  global secondary_ecu
  global _vin
  global _ecu_serial
  global _primary_host
  global _primary_port
  global nonce
  global client_directory

  _vin = vin
  _ecu_serial = ecu_serial

  if primary_host is not None:
    _primary_host = primary_host

  if primary_port is not None:
    _primary_port = primary_port

  client_directory = os.path.join(
      uptane.WORKING_DIR, CLIENT_DIRECTORY_PREFIX + demo.get_random_string(5))

  # Load the public timeserver key.
  key_timeserver_pub = demo.import_public_key('timeserver')

  # Set starting firmware fileinfo (that this ECU had coming from the factory)
  factory_firmware_fileinfo = {
      'filepath': '/secondary_firmware.txt',
      'fileinfo': {
          'hashes': {
              'sha512': '706c283972c5ae69864b199e1cdd9b4b8babc14f5a454d0fd4d3b35396a04ca0b40af731671b74020a738b5108a78deb032332c36d6ae9f31fae2f8a70f7e1ce',
              'sha256': '6b9f987226610bfed08b824c93bf8b2f59521fce9a2adef80c495f363c1c9c44'},
          'length': 37}}

  # Prepare this ECU's key.
  load_or_generate_key(use_new_keys)

  # Generate a trusted initial time for the Secondary.
  clock = tuf.formats.unix_timestamp_to_datetime(int(time.time()))
  clock = clock.isoformat() + 'Z'
  tuf.formats.ISO8601_DATETIME_SCHEMA.check_match(clock)




  # Create directory structure for the client and copy the root files from the
  # repositories.
  uptane.common.create_directory_structure_for_client(
      client_directory, create_secondary_pinning_file(),
      {demo.MAIN_REPO_NAME: demo.MAIN_REPO_ROOT_FNAME,
      demo.DIRECTOR_REPO_NAME: os.path.join(demo.DIRECTOR_REPO_DIR, vin,
      'metadata', 'root.json')})

  # Configure tuf with the client's metadata directories (where it stores the
  # metadata it has collected from each repository, in subdirectories).
  tuf.conf.repository_directory = client_directory # This setting should probably be called client_directory instead, post-TAP4.



  # Initialize a full verification Secondary ECU.
  # This also generates a nonce to use in the next time query, sets the initial
  # firmware fileinfo, etc.
  secondary_ecu = secondary.Secondary(
      full_client_dir=client_directory,
      director_repo_name=demo.DIRECTOR_REPO_NAME,
      vin=_vin,
      ecu_serial=_ecu_serial,
      ecu_key=ecu_key,
      time=clock,
      firmware_fileinfo=factory_firmware_fileinfo,
      timeserver_public_key=key_timeserver_pub)



  try:
    register_self_with_director()
  except xmlrpc_client.Fault:
    print('Registration with Director failed. Now assuming this Secondary is '
        'already registered.')

  try:
    register_self_with_primary()
  except xmlrpc_client.Fault:
    print('Registration with Primary failed. Now assuming this Secondary is '
        'already registered.')


  print('\n' + GREEN + ' Now simulating a Secondary that rolled off the '
      'assembly line\n and has never seen an update.' + ENDCOLORS)
  print("Generating this Secondary's first ECU Version Manifest and sending "
      "it to the Primary.")

  generate_signed_ecu_manifest()
  submit_ecu_manifest_to_primary()





def create_secondary_pinning_file():
  """
  Load the template pinned.json file and save a filled in version that points
  to the client's own directory. (The TUF repository that a Secondary points
  to is local, retrieved from the Primary and placed in the Secondary itself
  to validate the file internally.)

  Returns the filename of the created file.
  """

  pinnings = json.load(
    open(demo.DEMO_SECONDARY_PINNING_FNAME, encoding="utf-8"))

  fname_to_create = os.path.join(
      demo.DEMO_DIR, 'pinned.json_secondary_' + demo.get_random_string(5))

  for repo_name in pinnings['repositories']:

    assert 1 == len(pinnings['repositories'][repo_name]['mirrors']), 'Config error.'

    mirror = pinnings['repositories'][repo_name]['mirrors'][0]

    mirror = mirror.replace('<full_client_dir>', client_directory)

    pinnings['repositories'][repo_name]['mirrors'][0] = mirror

  with open(fname_to_create, 'wb') as fobj:
    fobj.write(canonicaljson.encode_canonical_json(pinnings))

  return fname_to_create





<<<<<<< HEAD
=======

# Restrict director requests to a particular path.
# Must specify RPC2 here for the XML-RPC interface to work.
class RequestHandler(xmlrpc_server.SimpleXMLRPCRequestHandler):
  rpc_paths = ('/RPC2',)



def listen():
  """
  Listens on SECONDARY_SERVER_PORT for xml-rpc calls to functions

  NOTE: At the time of this writing, Secondaries in the demo don't need to
  listen for asynchronous messages from Primaries, as Secondaries do the
  pulling and pushing themselves whenever they will.
  """

  global listener_thread

  # Create server
  server = xmlrpc_server.SimpleXMLRPCServer(
      (demo.SECONDARY_SERVER_HOST, demo.SECONDARY_SERVER_PORT),
      requestHandler=RequestHandler, allow_none=True)
  #server.register_introspection_functions()

  # Register function that can be called via XML-RPC, allowing a Primary to
  # send metadata and images to the Secondary.
  server.register_function(
      secondary_ecu.receive_msg_from_primary, 'receive_msg_from_primary')

  print(' Secondary will now listen on port ' + str(demo.SECONDARY_SERVER_PORT))

  if listener_thread is not None:
    print('Sorry - there is already a Secondary thread listening.')
    return
  else:
    print(' Starting Secondary Listener Thread: will now listen on port ' +
        str(demo.SECONDARY_SERVER_PORT))
    listener_thread = threading.Thread(target=server.serve_forever)
    listener_thread.setDaemon(True)
    listener_thread.start()





>>>>>>> 0169f486
def submit_ecu_manifest_to_primary(signed_ecu_manifest=None):

  global most_recent_signed_ecu_manifest
  if signed_ecu_manifest is None:
    signed_ecu_manifest = most_recent_signed_ecu_manifest


  uptane.formats.SIGNABLE_ECU_VERSION_MANIFEST_SCHEMA.check_match(
      signed_ecu_manifest)
  # TODO: <~> Be sure to update the previous line to indicate an ASN.1
  # version of the ecu_manifest after encoders have been implemented.


<<<<<<< HEAD
  server = xmlrpc.client.ServerProxy(
      'http://' + str(_primary_host) + ':' + str(_primary_port))
=======
  server = xmlrpc_client.ServerProxy(
      'http://' + str(demo.PRIMARY_SERVER_HOST) + ':' +
      str(demo.PRIMARY_SERVER_PORT))
>>>>>>> 0169f486
  #if not server.system.listMethods():
  #  raise Exception('Unable to connect to server.')

  server.submit_ecu_manifest(
      secondary_ecu.vin,
      secondary_ecu.ecu_serial,
      secondary_ecu.nonce_next,
      signed_ecu_manifest)

  # We don't switch to a new nonce for next time yet. That only happens when a
  # time attestation using that nonce is validated.
  # "Nonces" may be sent multiple times, but only validated once.
  secondary_ecu.set_nonce_as_sent()





def load_or_generate_key(use_new_keys=False):
  """Load or generate an ECU's private key."""

  global ecu_key

  if use_new_keys:
    demo.generate_key('secondary')

  # Load in from the generated files.
  key_pub = demo.import_public_key('secondary')
  key_pri = demo.import_private_key('secondary')

  ecu_key = uptane.common.canonical_key_from_pub_and_pri(key_pub, key_pri)




def update_cycle():
  """
  Updates our metadata and images from the Primary. Raises the appropriate
  tuf and uptane errors if metadata or the image don't validate.
  """

  global secondary_ecu
  global current_firmware_fileinfo

  # Connect to the Primary
<<<<<<< HEAD
  pserver = xmlrpc.client.ServerProxy(
    'http://' + str(_primary_host) + ':' + str(_primary_port))
=======
  pserver = xmlrpc_client.ServerProxy(
    'http://' + str(demo.PRIMARY_SERVER_HOST) + ':' +
    str(demo.PRIMARY_SERVER_PORT))
>>>>>>> 0169f486

  # Download the time attestation from the Primary.
  time_attestation = pserver.get_last_timeserver_attestation()

  # Download the metadata from the Primary in the form of an archive. This
  # returns the binary data that we need to write to file.
  metadata_archive = pserver.get_metadata(secondary_ecu.ecu_serial)

  # Validate the time attestation and internalize the time. Continue
  # regardless.
  try:
    secondary_ecu.validate_time_attestation(time_attestation)
  except uptane.BadTimeAttestation as e:
    print(YELLOW + "Timeserver attestation from Primary does not check out: "
        "This Secondary's nonce was not found. Not updating this Secondary's "
        "time this cycle." + ENDCOLORS)
  except tuf.BadSignatureError as e:
    print(RED + "Timeserver attestation from Primary did not check out. Bad "
        "signature. Not updating this Secondary's time." + ENDCOLORS)
  #else:
  #  print(GREEN + 'Official time has been updated successfully.' + ENDCOLORS)

  # Dump the archive file to disk.
  archive_fname = os.path.join(
      secondary_ecu.full_client_dir, 'metadata_archive.zip')

  with open(archive_fname, 'wb') as fobj:
    fobj.write(metadata_archive.data)

  # Now tell the Secondary reference implementation code where the archive file
  # is and let it expand and validate the metadata.
  secondary_ecu.process_metadata(archive_fname)


  # As part of the process_metadata call, the secondary will have saved
  # validated target info for targets intended for it in
  # secondary_ecu.validated_targets_for_this_ecu.

  # For now, expect no more than 1 target for an ECU. I suspect that the
  # reference implementation will eventually support more. For now, I've kept
  # things flexible in a number of parts of the reference implementation, in
  # this regard. The demo, though, doesn't have use for that tentative
  # flexibility.

  if len(secondary_ecu.validated_targets_for_this_ecu) == 0:
    print(YELLOW + 'No validated targets were found. Either the Director '
        'did not instruct this ECU to install anything, or the target info '
        'the Director provided could not be validated.' + ENDCOLORS)
    generate_signed_ecu_manifest()
    submit_ecu_manifest_to_primary()
    return


  elif len(secondary_ecu.validated_targets_for_this_ecu) > 1:
    assert False, 'Multiple targets for an ECU not supported in this demo.'


  expected_target_info = secondary_ecu.validated_targets_for_this_ecu[0]

  expected_image_fname = expected_target_info['filepath']
  if expected_image_fname[0] == '/':
    expected_image_fname = expected_image_fname[1:]


  # Since metadata validation worked out, check if the Primary says we have an
  # image to download and then download it.
  # TODO: <~> Cross-check this: we have the metadata now, so we and the Primary
  # should agree on whether or not there is an image to download.
  if not pserver.update_exists_for_ecu(secondary_ecu.ecu_serial):
    print(YELLOW + 'Primary reports that there is no update for this ECU.')
    (image_fname, image) = pserver.get_image(secondary_ecu.ecu_serial)
    generate_signed_ecu_manifest()
    submit_ecu_manifest_to_primary()

  # Download the image for this ECU from the Primary.
  (image_fname, image) = pserver.get_image(secondary_ecu.ecu_serial)

  if image is None:
    print(YELLOW + 'Requested image from Primary but received none. Update '
        'terminated.' + ENDCOLORS)
    generate_signed_ecu_manifest()
    submit_ecu_manifest_to_primary()
    return

  elif not secondary_ecu.validated_targets_for_this_ecu:
    print(RED + 'Requested and received image from Primary, but metadata '
        'indicates no valid targets from the Director intended for this ECU. '
        'Update terminated.' + ENDCOLORS)
    generate_signed_ecu_manifest()
    submit_ecu_manifest_to_primary()
    return

  elif image_fname != expected_image_fname:
    # Make sure that the image name provided by the Primary actually matches
    # the name of a validated target for this ECU, otherwise we don't need it.
    print(RED + 'Requested and received image from Primary, but this '
        'Secondary has not validated any target info that matches the given ' +
        'filename. Aborting "install".' + ENDCOLORS)
    generate_signed_ecu_manifest()
    submit_ecu_manifest_to_primary()
    return

  # Write the downloaded image binary data to disk.
  unverified_targets_dir = os.path.join(client_directory, 'unverified_targets')
  if not os.path.exists(unverified_targets_dir):
    os.mkdir(unverified_targets_dir)
  with open(os.path.join(unverified_targets_dir, image_fname), 'wb') as fobj:
    fobj.write(image.data)


  # Validate the image against the metadata.
  secondary_ecu.validate_image(image_fname)


  # Simulate installation. (If the demo eventually uses pictures to move into
  # place or something, here is where to do it.)
  # 1. Move the downloaded image from the unverified targets subdirectory to
  #    the root of the client directory.
  if os.path.exists(os.path.join(client_directory, image_fname)):
    os.remove(os.path.join(client_directory, image_fname))
  os.rename(
      os.path.join(client_directory, 'unverified_targets', image_fname),
      os.path.join(client_directory, image_fname))

  # 2. Set the fileinfo in the secondary_ecu object to the target info for the
  #    new firmware.
  secondary_ecu.firmware_fileinfo = expected_target_info


  print(GREEN + 'Installed firmware received from Primary that was fully '
      'validated by the Director and OEM Repo.' + ENDCOLORS)

  if expected_target_info['filepath'].endswith('.txt'):
    print('The contents of the newly-installed firmware with filename ' +
        repr(expected_target_info['filepath']) + ' are:')
    print('---------------------------------------------------------')
    print(open(os.path.join(client_directory, image_fname)).read())
    print('---------------------------------------------------------')


  # Submit info on what is currently installed back to the Primary.
  generate_signed_ecu_manifest()
  submit_ecu_manifest_to_primary()





def generate_signed_ecu_manifest():

  global secondary_ecu
  global most_recent_signed_ecu_manifest

  # Generate and sign a manifest indicating that this ECU has a particular
  # version/hash/size of file2.txt as its firmware.
  most_recent_signed_ecu_manifest = secondary_ecu.generate_signed_ecu_manifest()





def ATTACK_send_corrupt_manifest_to_primary():
  """
  Attack: MITM w/o key modifies ECU manifest.
  Modify the ECU manifest without updating the signature.
  """
  # Copy the most recent signed ecu manifest.
  import copy
  corrupt_signed_manifest = copy.copy(most_recent_signed_ecu_manifest)

  corrupt_signed_manifest['signed']['attacks_detected'] += 'Everything is great, I PROMISE!'

  print(YELLOW + 'ATTACK: Corrupted Manifest (bad signature):' + ENDCOLORS)
  print('   Modified the signed manifest as a MITM, simply changing a value:')
  print('   The attacks_detected field now reads "' + RED +
      repr(corrupt_signed_manifest['signed']['attacks_detected']) + ENDCOLORS)

  try:
    submit_ecu_manifest_to_primary(corrupt_signed_manifest)
  except xmlrpc_client.Fault:
    print(GREEN + 'Primary REJECTED the fraudulent ECU manifest.' + ENDCOLORS)
  else:
    print(RED + 'Primary ACCEPTED the fraudulent ECU manifest!' + ENDCOLORS)
  # (Next, on the Primary, one would generate the vehicle manifest and submit
  # that to the Director. The Director, in its window, should then indicate that
  # it has received this manifest and rejected it because the signature isn't
  # a valid signature over the changed ECU manifest.)




def ATTACK_send_manifest_with_wrong_sig_to_primary():
  """
  Attack: MITM w/o key modifies ECU manifest and signs with a different ECU's
  key.
  """
  # Discard the signatures and copy the signed contents of the most recent
  # signed ecu manifest.
  import copy
  corrupt_manifest = copy.copy(most_recent_signed_ecu_manifest['signed'])

  corrupt_manifest['attacks_detected'] += 'Everything is great; PLEASE BELIEVE ME THIS TIME!'

  signable_corrupt_manifest = tuf.formats.make_signable(corrupt_manifest)
  uptane.formats.SIGNABLE_ECU_VERSION_MANIFEST_SCHEMA.check_match(
      signable_corrupt_manifest)

  # Attacker loads a key she may have (perhaps some other ECU's key)
  key2_pub = demo.import_public_key('secondary2')
  key2_pri = demo.import_private_key('secondary2')
  ecu2_key = uptane.common.canonical_key_from_pub_and_pri(key2_pub, key2_pri)
  keys = [ecu2_key]

  # Attacker signs the modified manifest with that other key.
  signed_corrupt_manifest = uptane.common.sign_signable(
      signable_corrupt_manifest, keys)
  uptane.formats.SIGNABLE_ECU_VERSION_MANIFEST_SCHEMA.check_match(
      signed_corrupt_manifest)

  try:
    submit_ecu_manifest_to_primary(signed_corrupt_manifest)
  except xmlrpc_client.Fault as e:
    print('Primary REJECTED the fraudulent ECU manifest.')
  else:
    print('Primary ACCEPTED the fraudulent ECU manifest!')
  # (Next, on the Primary, one would generate the vehicle manifest and submit
  # that to the Director. The Director, in its window, should then indicate that
  # it has received this manifest and rejected it because the signature doesn't
  # match what is expected.)





def register_self_with_director():
  """
  Send the Director a message to register our ECU serial number and Public Key.
  In practice, this would probably be done out of band, when the ECU is put
  into the vehicle during assembly, not through the Secondary or Primary
  themselves.
  """
  # Connect to the Director
  server = xmlrpc_client.ServerProxy(
    'http://' + str(demo.DIRECTOR_SERVER_HOST) + ':' +
    str(demo.DIRECTOR_SERVER_PORT))

  print('Registering Secondary ECU Serial and Key with Director.')
  server.register_ecu_serial(
      secondary_ecu.ecu_serial,
      uptane.common.public_key_from_canonical(secondary_ecu.ecu_key), _vin)
  print(GREEN + 'Secondary has been registered with the Director.' + ENDCOLORS)





def register_self_with_primary():
  """
  Send the Primary a message to register our ECU serial number.
  In practice, this would probably be done out of band, when the ECU is put
  into the vehicle during assembly, not by the Secondary itself.
  """
  # Connect to the Primary
<<<<<<< HEAD
  server = xmlrpc.client.ServerProxy(
    'http://' + str(_primary_host) + ':' + str(_primary_port))
=======
  server = xmlrpc_client.ServerProxy(
    'http://' + str(demo.PRIMARY_SERVER_HOST) + ':' +
    str(demo.PRIMARY_SERVER_PORT))
>>>>>>> 0169f486

  print('Registering Secondary ECU Serial and Key with Primary.')
  server.register_new_secondary(secondary_ecu.ecu_serial)
  print(GREEN + 'Secondary has been registered with the Primary.' + ENDCOLORS)





def enforce_jail(fname, expected_containing_dir):
  """
  DO NOT ASSUME THAT THIS TEMPORARY FUNCTION IS SECURE.
  """
  # Make sure it's in the expected directory.
  #print('provided arguments: ' + repr(fname) + ' and ' + repr(expected_containing_dir))
  abs_fname = os.path.abspath(os.path.join(expected_containing_dir, fname))
  if not abs_fname.startswith(os.path.abspath(expected_containing_dir)):
    raise ValueError('Expected a filename in directory ' +
        repr(expected_containing_dir) + '. When appending ' + repr(fname) +
        ' to the given directory, the result was not in the given directory.')

  else: 
    return abs_fname<|MERGE_RESOLUTION|>--- conflicted
+++ resolved
@@ -43,7 +43,6 @@
 import canonicaljson
 
 from six.moves import xmlrpc_client
-from six.moves import xmlrpc_server
 
 # Globals
 CLIENT_DIRECTORY_PREFIX = 'temp_secondary' # name for this secondary's directory
@@ -179,7 +178,7 @@
   """
 
   pinnings = json.load(
-    open(demo.DEMO_SECONDARY_PINNING_FNAME, encoding="utf-8"))
+      open(demo.DEMO_SECONDARY_PINNING_FNAME, 'r', encoding='utf-8'))
 
   fname_to_create = os.path.join(
       demo.DEMO_DIR, 'pinned.json_secondary_' + demo.get_random_string(5))
@@ -203,55 +202,6 @@
 
 
 
-<<<<<<< HEAD
-=======
-
-# Restrict director requests to a particular path.
-# Must specify RPC2 here for the XML-RPC interface to work.
-class RequestHandler(xmlrpc_server.SimpleXMLRPCRequestHandler):
-  rpc_paths = ('/RPC2',)
-
-
-
-def listen():
-  """
-  Listens on SECONDARY_SERVER_PORT for xml-rpc calls to functions
-
-  NOTE: At the time of this writing, Secondaries in the demo don't need to
-  listen for asynchronous messages from Primaries, as Secondaries do the
-  pulling and pushing themselves whenever they will.
-  """
-
-  global listener_thread
-
-  # Create server
-  server = xmlrpc_server.SimpleXMLRPCServer(
-      (demo.SECONDARY_SERVER_HOST, demo.SECONDARY_SERVER_PORT),
-      requestHandler=RequestHandler, allow_none=True)
-  #server.register_introspection_functions()
-
-  # Register function that can be called via XML-RPC, allowing a Primary to
-  # send metadata and images to the Secondary.
-  server.register_function(
-      secondary_ecu.receive_msg_from_primary, 'receive_msg_from_primary')
-
-  print(' Secondary will now listen on port ' + str(demo.SECONDARY_SERVER_PORT))
-
-  if listener_thread is not None:
-    print('Sorry - there is already a Secondary thread listening.')
-    return
-  else:
-    print(' Starting Secondary Listener Thread: will now listen on port ' +
-        str(demo.SECONDARY_SERVER_PORT))
-    listener_thread = threading.Thread(target=server.serve_forever)
-    listener_thread.setDaemon(True)
-    listener_thread.start()
-
-
-
-
-
->>>>>>> 0169f486
 def submit_ecu_manifest_to_primary(signed_ecu_manifest=None):
 
   global most_recent_signed_ecu_manifest
@@ -265,14 +215,8 @@
   # version of the ecu_manifest after encoders have been implemented.
 
 
-<<<<<<< HEAD
-  server = xmlrpc.client.ServerProxy(
+  server = xmlrpc_client.ServerProxy(
       'http://' + str(_primary_host) + ':' + str(_primary_port))
-=======
-  server = xmlrpc_client.ServerProxy(
-      'http://' + str(demo.PRIMARY_SERVER_HOST) + ':' +
-      str(demo.PRIMARY_SERVER_PORT))
->>>>>>> 0169f486
   #if not server.system.listMethods():
   #  raise Exception('Unable to connect to server.')
 
@@ -318,14 +262,8 @@
   global current_firmware_fileinfo
 
   # Connect to the Primary
-<<<<<<< HEAD
-  pserver = xmlrpc.client.ServerProxy(
+  pserver = xmlrpc_client.ServerProxy(
     'http://' + str(_primary_host) + ':' + str(_primary_port))
-=======
-  pserver = xmlrpc_client.ServerProxy(
-    'http://' + str(demo.PRIMARY_SERVER_HOST) + ':' +
-    str(demo.PRIMARY_SERVER_PORT))
->>>>>>> 0169f486
 
   # Download the time attestation from the Primary.
   time_attestation = pserver.get_last_timeserver_attestation()
@@ -589,14 +527,8 @@
   into the vehicle during assembly, not by the Secondary itself.
   """
   # Connect to the Primary
-<<<<<<< HEAD
-  server = xmlrpc.client.ServerProxy(
+  server = xmlrpc_client.ServerProxy(
     'http://' + str(_primary_host) + ':' + str(_primary_port))
-=======
-  server = xmlrpc_client.ServerProxy(
-    'http://' + str(demo.PRIMARY_SERVER_HOST) + ':' +
-    str(demo.PRIMARY_SERVER_PORT))
->>>>>>> 0169f486
 
   print('Registering Secondary ECU Serial and Key with Primary.')
   server.register_new_secondary(secondary_ecu.ecu_serial)
